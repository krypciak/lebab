--- conflicted
+++ resolved
@@ -30,24 +30,13 @@
   },
   "homepage": "https://github.com/mohebifar/lebab",
   "dependencies": {
-<<<<<<< HEAD
-    "babel": "^5.0.12",
-    "coffee-script": "^1.9.1",
-    "commander": "^2.6.0",
-    "estraverse": "^1.9.1",
-    "esutils": "^1.1.6",
-    "lodash": "^3.3.1",
-    "recast": "^0.10.39"
-=======
     "babel": "^5.8.34",
     "coffee-script": "^1.10.0",
     "commander": "^2.9.0",
-    "esformatter": "^0.6.1",
     "estraverse": "^4.1.1",
     "esutils": "^2.0.2",
     "lodash": "^3.10.1",
     "recast": "^0.11.0"
->>>>>>> ab3bb72f
   },
   "devDependencies": {
     "chai": "^3.4.1",
