--- conflicted
+++ resolved
@@ -17,13 +17,8 @@
  * @param {Object} cfg Object with enter function as expected by traverser.
  * @return {Object} Object with enter function to be passed to traverser.
  */
-<<<<<<< HEAD
 export default function withScope(ast, {enter = emptyFn}) {
-  const scopeManager = analyze(ast, {ecmaVersion: 6});
-=======
-export default function withScope(ast, {enter = emptyFn, leave = emptyFn}) {
   const scopeManager = analyze(ast, {ecmaVersion: 6, sourceType: 'module'});
->>>>>>> 200e20a2
   let currentScope = scopeManager.acquire(ast);
 
   return {
