--- conflicted
+++ resolved
@@ -10,18 +10,13 @@
 export default function(ast, logger) {
   traverser.replace(ast, {
     enter(node, parent) {
-<<<<<<< HEAD
       if (isVarWithRequireCalls(node)) {
         if (parent.type !== 'Program') {
           logger.warn(node, 'import can only be at root level', 'commonjs');
           return;
         }
 
-        multiReplaceStatement(
-=======
-      if (isVarWithRequireCalls(node) && parent.type === 'Program') {
         multiReplaceStatement({
->>>>>>> d2886b83
           parent,
           node,
           replacements: node.declarations.map(dec => varToImport(dec, node.kind)),
