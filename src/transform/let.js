import _ from 'lodash';
import traverser from '../traverser';
import * as functionType from '../utils/function-type';
import * as variableType from '../utils/variable-type';
import * as destructuring from '../utils/destructuring.js';
import multiReplaceStatement from '../utils/multi-replace-statement';
import ScopeManager from '../scope/scope-manager';
import VariableMarker from '../scope/variable-marker';
import FunctionHoister from '../scope/function-hoister';
import VariableDeclaration from '../syntax/variable-declaration';

let logger;
let scopeManager;

export default function(ast, loggerInstance) {
  logger = loggerInstance;
  scopeManager = new ScopeManager();
  const variableMarker = new VariableMarker(scopeManager);

  traverser.traverse(ast, {
    enter(node, parent) {
      if (node.type === 'Program') {
        enterProgram(node);
      }
      else if (functionType.isFunctionDeclaration(node)) {
        enterFunctionDeclaration(node);
      }
      else if (functionType.isFunctionExpression(node)) {
        enterFunctionExpression(node);
      }
      else if (isBlockScopedStatement(node)) {
        scopeManager.enterBlock();
      }
      else if (node.type === 'VariableDeclaration') {
        node.declarations.forEach(decl => {
          variableMarker.markDeclared(
            destructuring.extractVariableNames(decl.id)
          );

          // Uninitialized variables can never be const.
          // But variables in for-in/of loop heads are actually initialized (although init === null).
          const inForLoopHead = isAnyForStatement(parent) && parent.left === node;
          if (decl.init === null && !inForLoopHead) {
            variableMarker.markModified(decl.id.name);
          }
        });
      }
      else if (node.type === 'AssignmentExpression') {
        destructuring.extractVariableNames(node.left).forEach(name => {
          variableMarker.markModified(name);
        });
      }
      else if (variableType.isUpdate(node)) {
        variableMarker.markModified(node.argument.name);
      }
      else if (variableType.isReference(node, parent)) {
        variableMarker.markReferenced(node.name);
      }
    },
    leave(node) {
      if (node.type === 'Program') {
        leaveProgram();
      }
      else if (functionType.isFunction(node)) {
        leaveFunction();
      }
      else if (isBlockScopedStatement(node)) {
        scopeManager.leaveScope();
      }
    },
  });
}

// Block scope is usually delimited by { ... }
// But for-loop heads also constitute a block scope.
function isBlockScopedStatement(node) {
  return node.type === 'BlockStatement' || isAnyForStatement(node);
}

// True when dealing with any kind of for-loop
function isAnyForStatement(node) {
  return node.type === 'ForStatement' ||
  node.type === 'ForInStatement' ||
  node.type === 'ForOfStatement';
}

// Program node works almost like a function:
// it hoists all variables which can be tranformed to block-scoped let/const.
// It just doesn't have name and parameters.
// So we create an implied FunctionScope and BlockScope.
function enterProgram(node) {
  scopeManager.enterFunction();
  hoistFunction({body: node});
  scopeManager.enterBlock();
}

// FunctionDeclaration has it's name visible outside the function,
// so we first register it in surrounding block-scope and
// after that enter new FunctionScope.
function enterFunctionDeclaration(func) {
  if (func.id) {
    getScope().register(
      func.id.name,
      getScope().findFunctionScoped(func.id.name)
    );
  }

  scopeManager.enterFunction();

  hoistFunction({params: func.params, body: func.body});
}

// FunctionExpression has it's name visible only inside the function,
// so we first enter new FunctionScope and
// hoist function name and params variables inside it.
function enterFunctionExpression(func) {
  scopeManager.enterFunction();

  hoistFunction({id: func.id, params: func.params, body: func.body});
}

function hoistFunction(cfg) {
  new FunctionHoister(getScope()).hoist(cfg);
}

// Exits the implied BlockScope and FunctionScope of Program node
function leaveProgram() {
  scopeManager.leaveScope();
  leaveFunction();
}

// Exits FunctionScope but first transforms all variables inside it
function leaveFunction() {
  transformVarsToLetOrConst();
  scopeManager.leaveScope();
}

// This is where the actual transform happens
function transformVarsToLetOrConst() {
  getFunctionVariableGroups().forEach(group => {
    // Do not modify existing let & const
    if (group.getNode().kind !== 'var') {
      return;
    }

    const commonKind = group.getCommonKind();
    if (commonKind) {
      // When all variables in group are of the same kind,
      // just set appropriate `kind` value for the existing
      // VariableDeclaration node.
      group.getNode().kind = commonKind;
      logWarningForVarKind(group.getNode());
    }
    else if (hasMultiStatementBody(group.getParentNode())) {
      // When some variables are of a different kind,
      // create separate VariableDeclaration nodes for each
      // VariableDeclarator and set their `kind` value appropriately.
      const varNodes = group.getVariables().map(v => {
        return new VariableDeclaration(v.getKind(), [v.getNode()]);
      });

<<<<<<< HEAD
      multiReplaceStatement(group.getParentNode(), group.getNode(), varNodes);
      logWarningForVarKind(group.getNode());
=======
      multiReplaceStatement({
        parent: group.getParentNode(),
        node: group.getNode(),
        replacements: varNodes,
        preserveComments: true,
      });
>>>>>>> d2886b83
    }
    else {
      // When parent node restricts breaking VariableDeclaration to multiple ones
      // just change the kind of the declaration to the most restrictive possible
      group.getNode().kind = group.getMostRestrictiveKind();
      logWarningForVarKind(group.getNode());
    }
  });
}

function logWarningForVarKind(node) {
  if (node.kind === 'var') {
    logger.warn(node, 'Unable to transform var', 'let');
  }
}

// Does a node have body that can contain an array of statements
function hasMultiStatementBody(node) {
  return node.type === 'BlockStatement' ||
    node.type === 'Program' ||
    node.type === 'SwitchCase';
}

// Returns all VariableGroups of variables in current function scope,
// including from all the nested block-scopes (but not the nested
// functions).
function getFunctionVariableGroups() {
  return _(getScope().getVariables())
    .map(v => v.getGroup())
    .uniq()
    .compact()
    .value();
}

function getScope() {
  return scopeManager.getScope();
}<|MERGE_RESOLUTION|>--- conflicted
+++ resolved
@@ -159,17 +159,14 @@
         return new VariableDeclaration(v.getKind(), [v.getNode()]);
       });
 
-<<<<<<< HEAD
-      multiReplaceStatement(group.getParentNode(), group.getNode(), varNodes);
-      logWarningForVarKind(group.getNode());
-=======
       multiReplaceStatement({
         parent: group.getParentNode(),
         node: group.getNode(),
         replacements: varNodes,
         preserveComments: true,
       });
->>>>>>> d2886b83
+
+      logWarningForVarKind(group.getNode());
     }
     else {
       // When parent node restricts breaking VariableDeclaration to multiple ones
